using Microsoft.AspNetCore.Identity;
using Microsoft.AspNetCore.Identity.UI.Services;
using Microsoft.EntityFrameworkCore;
using UbiquitousLanguageManager.Infrastructure.Data;
using UbiquitousLanguageManager.Infrastructure.Data.Entities;
using UbiquitousLanguageManager.Infrastructure.Services;
using UbiquitousLanguageManager.Web.Middleware;

/// <summary>
/// Programクラス - テストから参照可能にするためにpublicとして定義
/// 
/// 【初学者向け解説】
/// WebApplicationFactory&lt;T&gt;でテストサーバーを起動する際に、
/// このProgramクラスを型パラメータとして指定する必要があります。
/// </summary>
public partial class Program
{
    /// <summary>
    /// テスト用にMainメソッドを公開
    /// </summary>
    public static async Task Main(string[] args)
    {
        var app = await CreateApp(args);
        app.Run();
    }

    /// <summary>
    /// アプリケーション作成処理 - テストからも利用可能
    /// </summary>
    public static async Task<WebApplication> CreateApp(string[] args)
    {

var builder = WebApplication.CreateBuilder(args);

// 🔧 Blazor Server設定: サーバーサイドレンダリングとSignalR接続
builder.Services.AddRazorPages();
builder.Services.AddServerSideBlazor(options =>
{
    // 【TECH-006修正】Blazor ServerでのSignalR設定最適化
    // DisconnectedCircuitRetentionPeriod: 切断されたサーキットの保持期間
    options.DisconnectedCircuitRetentionPeriod = TimeSpan.FromMinutes(3);
    
    // DisconnectedCircuitMaxRetained: 切断されたサーキットの最大保持数
    options.DisconnectedCircuitMaxRetained = 100;
    
    // JSInteropDefaultCallTimeout: JavaScript相互運用のデフォルトタイムアウト
    options.JSInteropDefaultCallTimeout = TimeSpan.FromMinutes(1);
});

// 🔧 【TECH-006修正】API Controller設定: Headers read-onlyエラー解決
// 【HTTPコンテキスト分離戦略】
// API Controllerは独立したHTTPコンテキストで動作し、
// Blazor SignalR接続とは分離された認証処理を提供します。
builder.Services.AddControllers(options =>
{
    // CSRF保護: ValidateAntiForgeryToken自動適用
    options.Filters.Add(new Microsoft.AspNetCore.Mvc.AutoValidateAntiforgeryTokenAttribute());
})
.ConfigureApiBehaviorOptions(options =>
{
    // モデルバリデーションエラー時の自動レスポンス無効化（カスタムエラーハンドリング優先）
    options.SuppressModelStateInvalidFilter = true;
});

// Antiforgery設定: API呼び出しでのCSRF保護
builder.Services.AddAntiforgery(options =>
{
    options.HeaderName = "X-CSRF-TOKEN";
    options.Cookie.Name = "__RequestVerificationToken";
    options.Cookie.HttpOnly = true;
    options.Cookie.SecurePolicy = CookieSecurePolicy.SameAsRequest;
    options.Cookie.SameSite = SameSiteMode.Strict;
});

// 🔧 HTTP Context Accessor: Blazor ServerでHTTPコンテキストにアクセスするために必要
builder.Services.AddHttpContextAccessor();

// 🔐 Blazor認証設定
// 【Blazor Server初学者向け解説】
// AuthorizationCoreは、Blazorコンポーネントで[Authorize]属性を使用するために必要です。
// AuthenticationStateProviderは、認証状態をBlazor全体で管理するサービスです。
builder.Services.AddAuthorizationCore();

// CustomAuthenticationStateProviderを具体型としても登録（Web層AuthenticationServiceの依存関係解決用）
builder.Services.AddScoped<UbiquitousLanguageManager.Web.Authentication.CustomAuthenticationStateProvider>();
// さらに、AuthenticationStateProviderとしても登録（Blazor認証システム用）
builder.Services.AddScoped<Microsoft.AspNetCore.Components.Authorization.AuthenticationStateProvider>(provider =>
    provider.GetRequiredService<UbiquitousLanguageManager.Web.Authentication.CustomAuthenticationStateProvider>());

// 📊 データベース設定: PostgreSQL + Entity Framework Core
var connectionString = builder.Configuration.GetConnectionString("DefaultConnection") 
    ?? throw new InvalidOperationException("Connection string 'DefaultConnection' not found.");

// 🔧 DbContextFactory設定: マルチスレッド環境でのEF Core最適化
// 【Blazor Server初学者向け解説】
// Blazor Serverはマルチスレッド環境で動作するため、DbContextの同時実行を防ぐために
// DbContextFactoryを使用します。これにより、各操作ごとに新しいDbContextインスタンスが作成されます。
// 
// 設計書推奨: AddDbContextFactoryのみ使用（AddDbContextは内部で自動登録される）
builder.Services.AddDbContextFactory<UbiquitousLanguageDbContext>(options =>
    options.UseNpgsql(connectionString));

// 🔐 認証・認可設定: ASP.NET Core Identity（Phase A5標準Identity移行）
// 標準IdentityUser を使用したIdentity統合
// Phase A5でカスタムApplicationUserから標準Identity実装に移行
builder.Services.AddIdentity<ApplicationUser, IdentityRole>(options => 
{
    // 🔑 パスワードポリシー設定
    options.Password.RequireDigit = true;
    options.Password.RequireLowercase = true;
    options.Password.RequireNonAlphanumeric = false;
    options.Password.RequireUppercase = false;
    options.Password.RequiredLength = 8;
    options.Password.RequiredUniqueChars = 1;

    // 🔒 ログイン設定（仕様書2.1.1準拠: ロックアウト機構は設けない）
    options.Lockout.DefaultLockoutTimeSpan = TimeSpan.FromMinutes(5);
    options.Lockout.MaxFailedAccessAttempts = 999; // 仕様書2.1.1準拠: 実質無制限
    options.Lockout.AllowedForNewUsers = false; // 仕様書2.1.1準拠: ロックアウト無効

    // 📧 ユーザー設定
    options.User.AllowedUserNameCharacters =
        "abcdefghijklmnopqrstuvwxyzABCDEFGHIJKLMNOPQRSTUVWXYZ0123456789-._@+";
    options.User.RequireUniqueEmail = true;

    // 🔐 サインイン設定
    options.SignIn.RequireConfirmedAccount = false; // Phase A1では無効化
    options.SignIn.RequireConfirmedEmail = false;    // Phase A1では無効化
    options.SignIn.RequireConfirmedPhoneNumber = false;
})
.AddEntityFrameworkStores<UbiquitousLanguageDbContext>()
.AddDefaultTokenProviders(); // パスワードリセットトークン等の生成用

// 🍪 Cookie認証設定（仕様書2.1.1・10.1.1準拠）
// 【Blazor Server初学者向け解説】
// Blazor Server アプリケーションでは、Cookie ベースの認証が一般的です。
// SignalR 接続でも認証状態が維持されるため、セキュアな双方向通信が可能です。
builder.Services.ConfigureApplicationCookie(options =>
{
    options.Cookie.HttpOnly = true;
    options.Cookie.SecurePolicy = CookieSecurePolicy.SameAsRequest; // HTTPS環境ではSecure属性
    options.Cookie.SameSite = SameSiteMode.Lax; // CSRF攻撃対策
    
    // 仕様書10.1.1準拠: セッションタイムアウト2時間
    options.ExpireTimeSpan = TimeSpan.FromHours(2);
    
    // 仕様書2.1.1準拠: Remember Me機能（7日間有効期限）
    // isPersistent=trueの場合、ExpireTimeSpanが7日間に延長される
    
    options.LoginPath = "/login";
    options.LogoutPath = "/logout";
    options.AccessDeniedPath = "/access-denied";
    options.SlidingExpiration = true; // アクティブなユーザーは自動延長
    
    // Remember Me用の延長設定
    options.Events.OnSigningIn = context =>
    {
        // isPersistentがtrueの場合、7日間に延長
        if (context.Properties?.IsPersistent == true)
        {
            context.Properties.ExpiresUtc = DateTimeOffset.UtcNow.AddDays(7); // 仕様書2.1.1準拠: 7日間
        }
        return Task.CompletedTask;
    };
});

// 🎯 Clean Architecture: 依存関係注入設定
// Repository実装の登録
builder.Services.AddScoped<UbiquitousLanguageManager.Application.IUserRepository, UbiquitousLanguageManager.Infrastructure.Repositories.UserRepository>();
// 将来の拡張用（現在は実装なし）
// builder.Services.AddScoped<IProjectRepository, ProjectRepository>();
// builder.Services.AddScoped<IDomainRepository, DomainRepository>();
// builder.Services.AddScoped<IUbiquitousLanguageRepository, UbiquitousLanguageRepository>();

// 🔐 Application層の認証サービス実装の登録（Phase A4 Step2で追加）
// 【F#初学者向け解説】
// F# Application層で定義されたIAuthenticationServiceインターフェースを
// C# Infrastructure層のAuthenticationServiceクラスで実装し、DIコンテナに登録します。
// これにより、F#のUserApplicationServiceがC#の実装を利用できるようになります。
builder.Services.AddScoped<UbiquitousLanguageManager.Application.IAuthenticationService, UbiquitousLanguageManager.Infrastructure.Services.AuthenticationService>();

// 📧 Application層の通知サービス実装の登録（Phase A4 Step2で追加）
builder.Services.AddScoped<UbiquitousLanguageManager.Application.INotificationService, UbiquitousLanguageManager.Infrastructure.Services.NotificationService>();

// 📊 Application層のロガーアダプター登録（Phase A4 Step2で追加）
// F#のILogger<T>インターフェースをMicrosoft.Extensions.LoggingのILogger<T>にアダプト
builder.Services.AddScoped(typeof(UbiquitousLanguageManager.Application.ILogger<>), typeof(UbiquitousLanguageManager.Infrastructure.Services.FSharpLoggerAdapter<>));

// Application Service実装の登録
builder.Services.AddScoped<UbiquitousLanguageManager.Application.UserApplicationService>();
// 将来の拡張用（現在は実装なし）
// builder.Services.AddScoped<UbiquitousLanguageApplicationService>();

// 🔧 初期データサービスの登録
builder.Services.AddScoped<InitialDataService>();

// 🔐 Web層認証サービスの登録
builder.Services.AddScoped<UbiquitousLanguageManager.Web.Services.AuthenticationService>();

// 🔑 パスワードリセットサービスの登録（Phase A3）
builder.Services.AddScoped<UbiquitousLanguageManager.Contracts.Interfaces.IPasswordResetService, 
    UbiquitousLanguageManager.Infrastructure.Services.PasswordResetService>();

// 📋 設定オブジェクトの登録
builder.Services.Configure<UbiquitousLanguageManager.Infrastructure.Services.InitialSuperUserSettings>(
    builder.Configuration.GetSection("InitialSuperUser"));

// 📧 メール送信設定（Phase A3 Step2）
builder.Services.Configure<UbiquitousLanguageManager.Infrastructure.Emailing.SmtpSettings>(
    builder.Configuration.GetSection("SmtpSettings"));
builder.Services.AddScoped<UbiquitousLanguageManager.Contracts.Interfaces.IEmailSender, 
    UbiquitousLanguageManager.Infrastructure.Emailing.SmtpEmailSender>();

// 🏥 ヘルスチェック設定: アプリケーション・データベースの正常性監視
builder.Services.AddHealthChecks()
    .AddDbContextCheck<UbiquitousLanguageDbContext>(
        name: "database",
        failureStatus: Microsoft.Extensions.Diagnostics.HealthChecks.HealthStatus.Degraded,
        tags: new[] { "ready", "db" })
    .AddCheck("liveness", () => 
        Microsoft.Extensions.Diagnostics.HealthChecks.HealthCheckResult.Healthy("Application is alive"),
        tags: new[] { "live" });

var app = builder.Build();

// 🌍 開発環境設定: エラーページとHTTPS設定
if (!app.Environment.IsDevelopment())
{
    app.UseExceptionHandler("/Error");
    app.UseHsts(); // 🔒 HTTP Strict Transport Security
}

// 🚨 グローバル例外ハンドリング: 全体的な例外処理
app.UseGlobalExceptionHandling();

app.UseHttpsRedirection();
app.UseStaticFiles();

app.UseRouting();

// 🔐 認証・認可ミドルウェア設定
app.UseAuthentication();

// 🔒 初回ログインアクセス制限ミドルウェア（TECH-004対応）
// 【セキュリティ強化】
// 初回ログイン状態（IsFirstLogin=true）のユーザーを対象に、
// パスワード変更画面以外へのアクセスを制限し、セキュリティを強化します。
// 
// 【ミドルウェア配置理由】
// UseAuthentication()の後: 認証済みユーザーの情報が取得可能
// UseAuthorization()の前: 認可処理前にアクセス制限を適用
app.UseFirstLoginRedirect();

app.UseAuthorization();

// 🔧 【TECH-006修正】API Controller ルーティング設定
// 【HTTPコンテキスト分離戦略】
// API Controllerエンドポイントを優先的にマッピングし、
// Blazor Serverのフォールバック処理より先に処理されるようにします。
app.MapControllers();

<<<<<<< HEAD
// 🔒 CSRF トークン取得エンドポイント: AuthApiController.csで統一管理
// 【重複削除】以前はMinimal APIで実装していましたが、
// AmbiguousMatchException回避のため、Controller統一アーキテクチャに変更。
// CSRFトークン取得は /Controllers/AuthApiController.cs の GetCsrfToken() で提供。
=======
// 🔒 CSRF トークン取得エンドポイント
app.MapGet("/api/auth/csrf-token", (Microsoft.AspNetCore.Antiforgery.IAntiforgery antiforgery, HttpContext context) =>
{
    var tokens = antiforgery.GetAndStoreTokens(context);
    return Results.Ok(new { token = tokens.RequestToken });
});
>>>>>>> ccda8c08

// 🎯 Blazor Server設定: ルーティング
app.MapRazorPages();
app.MapBlazorHub(options =>
{
    // 【TECH-006修正】SignalR Hubの設定最適化
    // Blazor ServerとASP.NET Core Identityの競合を軽減
    options.CloseOnAuthenticationExpiration = true;
}); // 🌐 SignalR Hubマッピング（Blazor Serverの双方向通信）


// 🎯 Pure Blazor Server ルーティング設定
// 【アーキテクチャ統一設計】
// 全ページをBlazor Serverで処理する統一アーキテクチャ実装
// 
// ルーティング設定:
// 1. ルートパス → Blazor Server Pages/Index.razorで認証分岐処理
// 2. 管理画面パス（/admin/* → Blazor Server）  
// 3. フォールバック（全ページ → Blazor Server _host）
app.MapFallbackToPage("/admin/{**path}", "/_host");
app.MapFallbackToPage("/_host");

// 🏥 ヘルスチェックエンドポイント: 監視・運用のためのエンドポイント
app.MapHealthChecks("/health", new Microsoft.AspNetCore.Diagnostics.HealthChecks.HealthCheckOptions
{
    ResponseWriter = async (context, report) =>
    {
        // JSON形式のレスポンス
        context.Response.ContentType = "application/json";
        var result = System.Text.Json.JsonSerializer.Serialize(new
        {
            status = report.Status.ToString(),
            checks = report.Entries.Select(entry => new
            {
                name = entry.Key,
                status = entry.Value.Status.ToString(),
                description = entry.Value.Description,
                duration = entry.Value.Duration.ToString()
            }),
            totalDuration = report.TotalDuration.ToString()
        });
        await context.Response.WriteAsync(result);
    }
});

// 🏥 詳細ヘルスチェック: データベース接続確認
app.MapHealthChecks("/health/ready", new Microsoft.AspNetCore.Diagnostics.HealthChecks.HealthCheckOptions
{
    Predicate = check => check.Tags.Contains("ready")
});

// 🏥 軽量ヘルスチェック: アプリケーション生存確認
app.MapHealthChecks("/health/live", new Microsoft.AspNetCore.Diagnostics.HealthChecks.HealthCheckOptions
{
    Predicate = check => check.Tags.Contains("live")
});

// 🔧 初期データ投入: アプリケーション起動時の自動実行
using (var scope = app.Services.CreateScope())
{
    var services = scope.ServiceProvider;
    try
    {
        // 📊 データベース自動マイグレーション実行
        var context = services.GetRequiredService<UbiquitousLanguageDbContext>();
        await context.Database.EnsureCreatedAsync();
        
        // 👤 初期スーパーユーザー作成処理
        var initialDataService = services.GetRequiredService<InitialDataService>();
        await initialDataService.SeedInitialDataAsync();
        
        app.Logger.LogInformation("✅ 初期データ投入が完了しました");
    }
    catch (Exception ex)
    {
        app.Logger.LogError(ex, "❌ 初期データ投入中にエラーが発生しました: {Message}", ex.Message);
        throw; // 🚨 初期化失敗時はアプリケーション起動を停止
    }
}

        return app;
    }
}
<|MERGE_RESOLUTION|>--- conflicted
+++ resolved
@@ -30,327 +30,318 @@
     public static async Task<WebApplication> CreateApp(string[] args)
     {
 
-var builder = WebApplication.CreateBuilder(args);
-
-// 🔧 Blazor Server設定: サーバーサイドレンダリングとSignalR接続
-builder.Services.AddRazorPages();
-builder.Services.AddServerSideBlazor(options =>
-{
-    // 【TECH-006修正】Blazor ServerでのSignalR設定最適化
-    // DisconnectedCircuitRetentionPeriod: 切断されたサーキットの保持期間
-    options.DisconnectedCircuitRetentionPeriod = TimeSpan.FromMinutes(3);
-    
-    // DisconnectedCircuitMaxRetained: 切断されたサーキットの最大保持数
-    options.DisconnectedCircuitMaxRetained = 100;
-    
-    // JSInteropDefaultCallTimeout: JavaScript相互運用のデフォルトタイムアウト
-    options.JSInteropDefaultCallTimeout = TimeSpan.FromMinutes(1);
-});
-
-// 🔧 【TECH-006修正】API Controller設定: Headers read-onlyエラー解決
-// 【HTTPコンテキスト分離戦略】
-// API Controllerは独立したHTTPコンテキストで動作し、
-// Blazor SignalR接続とは分離された認証処理を提供します。
-builder.Services.AddControllers(options =>
-{
-    // CSRF保護: ValidateAntiForgeryToken自動適用
-    options.Filters.Add(new Microsoft.AspNetCore.Mvc.AutoValidateAntiforgeryTokenAttribute());
-})
-.ConfigureApiBehaviorOptions(options =>
-{
-    // モデルバリデーションエラー時の自動レスポンス無効化（カスタムエラーハンドリング優先）
-    options.SuppressModelStateInvalidFilter = true;
-});
-
-// Antiforgery設定: API呼び出しでのCSRF保護
-builder.Services.AddAntiforgery(options =>
-{
-    options.HeaderName = "X-CSRF-TOKEN";
-    options.Cookie.Name = "__RequestVerificationToken";
-    options.Cookie.HttpOnly = true;
-    options.Cookie.SecurePolicy = CookieSecurePolicy.SameAsRequest;
-    options.Cookie.SameSite = SameSiteMode.Strict;
-});
-
-// 🔧 HTTP Context Accessor: Blazor ServerでHTTPコンテキストにアクセスするために必要
-builder.Services.AddHttpContextAccessor();
-
-// 🔐 Blazor認証設定
-// 【Blazor Server初学者向け解説】
-// AuthorizationCoreは、Blazorコンポーネントで[Authorize]属性を使用するために必要です。
-// AuthenticationStateProviderは、認証状態をBlazor全体で管理するサービスです。
-builder.Services.AddAuthorizationCore();
-
-// CustomAuthenticationStateProviderを具体型としても登録（Web層AuthenticationServiceの依存関係解決用）
-builder.Services.AddScoped<UbiquitousLanguageManager.Web.Authentication.CustomAuthenticationStateProvider>();
-// さらに、AuthenticationStateProviderとしても登録（Blazor認証システム用）
-builder.Services.AddScoped<Microsoft.AspNetCore.Components.Authorization.AuthenticationStateProvider>(provider =>
-    provider.GetRequiredService<UbiquitousLanguageManager.Web.Authentication.CustomAuthenticationStateProvider>());
-
-// 📊 データベース設定: PostgreSQL + Entity Framework Core
-var connectionString = builder.Configuration.GetConnectionString("DefaultConnection") 
-    ?? throw new InvalidOperationException("Connection string 'DefaultConnection' not found.");
-
-// 🔧 DbContextFactory設定: マルチスレッド環境でのEF Core最適化
-// 【Blazor Server初学者向け解説】
-// Blazor Serverはマルチスレッド環境で動作するため、DbContextの同時実行を防ぐために
-// DbContextFactoryを使用します。これにより、各操作ごとに新しいDbContextインスタンスが作成されます。
-// 
-// 設計書推奨: AddDbContextFactoryのみ使用（AddDbContextは内部で自動登録される）
-builder.Services.AddDbContextFactory<UbiquitousLanguageDbContext>(options =>
-    options.UseNpgsql(connectionString));
-
-// 🔐 認証・認可設定: ASP.NET Core Identity（Phase A5標準Identity移行）
-// 標準IdentityUser を使用したIdentity統合
-// Phase A5でカスタムApplicationUserから標準Identity実装に移行
-builder.Services.AddIdentity<ApplicationUser, IdentityRole>(options => 
-{
-    // 🔑 パスワードポリシー設定
-    options.Password.RequireDigit = true;
-    options.Password.RequireLowercase = true;
-    options.Password.RequireNonAlphanumeric = false;
-    options.Password.RequireUppercase = false;
-    options.Password.RequiredLength = 8;
-    options.Password.RequiredUniqueChars = 1;
-
-    // 🔒 ログイン設定（仕様書2.1.1準拠: ロックアウト機構は設けない）
-    options.Lockout.DefaultLockoutTimeSpan = TimeSpan.FromMinutes(5);
-    options.Lockout.MaxFailedAccessAttempts = 999; // 仕様書2.1.1準拠: 実質無制限
-    options.Lockout.AllowedForNewUsers = false; // 仕様書2.1.1準拠: ロックアウト無効
-
-    // 📧 ユーザー設定
-    options.User.AllowedUserNameCharacters =
-        "abcdefghijklmnopqrstuvwxyzABCDEFGHIJKLMNOPQRSTUVWXYZ0123456789-._@+";
-    options.User.RequireUniqueEmail = true;
-
-    // 🔐 サインイン設定
-    options.SignIn.RequireConfirmedAccount = false; // Phase A1では無効化
-    options.SignIn.RequireConfirmedEmail = false;    // Phase A1では無効化
-    options.SignIn.RequireConfirmedPhoneNumber = false;
-})
-.AddEntityFrameworkStores<UbiquitousLanguageDbContext>()
-.AddDefaultTokenProviders(); // パスワードリセットトークン等の生成用
-
-// 🍪 Cookie認証設定（仕様書2.1.1・10.1.1準拠）
-// 【Blazor Server初学者向け解説】
-// Blazor Server アプリケーションでは、Cookie ベースの認証が一般的です。
-// SignalR 接続でも認証状態が維持されるため、セキュアな双方向通信が可能です。
-builder.Services.ConfigureApplicationCookie(options =>
-{
-    options.Cookie.HttpOnly = true;
-    options.Cookie.SecurePolicy = CookieSecurePolicy.SameAsRequest; // HTTPS環境ではSecure属性
-    options.Cookie.SameSite = SameSiteMode.Lax; // CSRF攻撃対策
-    
-    // 仕様書10.1.1準拠: セッションタイムアウト2時間
-    options.ExpireTimeSpan = TimeSpan.FromHours(2);
-    
-    // 仕様書2.1.1準拠: Remember Me機能（7日間有効期限）
-    // isPersistent=trueの場合、ExpireTimeSpanが7日間に延長される
-    
-    options.LoginPath = "/login";
-    options.LogoutPath = "/logout";
-    options.AccessDeniedPath = "/access-denied";
-    options.SlidingExpiration = true; // アクティブなユーザーは自動延長
-    
-    // Remember Me用の延長設定
-    options.Events.OnSigningIn = context =>
-    {
-        // isPersistentがtrueの場合、7日間に延長
-        if (context.Properties?.IsPersistent == true)
-        {
-            context.Properties.ExpiresUtc = DateTimeOffset.UtcNow.AddDays(7); // 仕様書2.1.1準拠: 7日間
+        var builder = WebApplication.CreateBuilder(args);
+
+        // 🔧 Blazor Server設定: サーバーサイドレンダリングとSignalR接続
+        builder.Services.AddRazorPages();
+        builder.Services.AddServerSideBlazor(options =>
+        {
+            // 【TECH-006修正】Blazor ServerでのSignalR設定最適化
+            // DisconnectedCircuitRetentionPeriod: 切断されたサーキットの保持期間
+            options.DisconnectedCircuitRetentionPeriod = TimeSpan.FromMinutes(3);
+
+            // DisconnectedCircuitMaxRetained: 切断されたサーキットの最大保持数
+            options.DisconnectedCircuitMaxRetained = 100;
+
+            // JSInteropDefaultCallTimeout: JavaScript相互運用のデフォルトタイムアウト
+            options.JSInteropDefaultCallTimeout = TimeSpan.FromMinutes(1);
+        });
+
+        // 🔧 【TECH-006修正】API Controller設定: Headers read-onlyエラー解決
+        // 【HTTPコンテキスト分離戦略】
+        // API Controllerは独立したHTTPコンテキストで動作し、
+        // Blazor SignalR接続とは分離された認証処理を提供します。
+        builder.Services.AddControllers(options =>
+        {
+            // CSRF保護: ValidateAntiForgeryToken自動適用
+            options.Filters.Add(new Microsoft.AspNetCore.Mvc.AutoValidateAntiforgeryTokenAttribute());
+        })
+        .ConfigureApiBehaviorOptions(options =>
+        {
+            // モデルバリデーションエラー時の自動レスポンス無効化（カスタムエラーハンドリング優先）
+            options.SuppressModelStateInvalidFilter = true;
+        });
+
+        // Antiforgery設定: API呼び出しでのCSRF保護
+        builder.Services.AddAntiforgery(options =>
+        {
+            options.HeaderName = "X-CSRF-TOKEN";
+            options.Cookie.Name = "__RequestVerificationToken";
+            options.Cookie.HttpOnly = true;
+            options.Cookie.SecurePolicy = CookieSecurePolicy.SameAsRequest;
+            options.Cookie.SameSite = SameSiteMode.Strict;
+        });
+
+        // 🔧 HTTP Context Accessor: Blazor ServerでHTTPコンテキストにアクセスするために必要
+        builder.Services.AddHttpContextAccessor();
+
+        // 🔐 Blazor認証設定
+        // 【Blazor Server初学者向け解説】
+        // AuthorizationCoreは、Blazorコンポーネントで[Authorize]属性を使用するために必要です。
+        // AuthenticationStateProviderは、認証状態をBlazor全体で管理するサービスです。
+        builder.Services.AddAuthorizationCore();
+
+        // CustomAuthenticationStateProviderを具体型としても登録（Web層AuthenticationServiceの依存関係解決用）
+        builder.Services.AddScoped<UbiquitousLanguageManager.Web.Authentication.CustomAuthenticationStateProvider>();
+        // さらに、AuthenticationStateProviderとしても登録（Blazor認証システム用）
+        builder.Services.AddScoped<Microsoft.AspNetCore.Components.Authorization.AuthenticationStateProvider>(provider =>
+            provider.GetRequiredService<UbiquitousLanguageManager.Web.Authentication.CustomAuthenticationStateProvider>());
+
+        // 📊 データベース設定: PostgreSQL + Entity Framework Core
+        var connectionString = builder.Configuration.GetConnectionString("DefaultConnection")
+            ?? throw new InvalidOperationException("Connection string 'DefaultConnection' not found.");
+
+        // 🔧 DbContextFactory設定: マルチスレッド環境でのEF Core最適化
+        // 【Blazor Server初学者向け解説】
+        // Blazor Serverはマルチスレッド環境で動作するため、DbContextの同時実行を防ぐために
+        // DbContextFactoryを使用します。これにより、各操作ごとに新しいDbContextインスタンスが作成されます。
+        // 
+        // 設計書推奨: AddDbContextFactoryのみ使用（AddDbContextは内部で自動登録される）
+        builder.Services.AddDbContextFactory<UbiquitousLanguageDbContext>(options =>
+            options.UseNpgsql(connectionString));
+
+        // 🔐 認証・認可設定: ASP.NET Core Identity（Phase A5標準Identity移行）
+        // 標準IdentityUser を使用したIdentity統合
+        // Phase A5でカスタムApplicationUserから標準Identity実装に移行
+        builder.Services.AddIdentity<ApplicationUser, IdentityRole>(options =>
+        {
+            // 🔑 パスワードポリシー設定
+            options.Password.RequireDigit = true;
+            options.Password.RequireLowercase = true;
+            options.Password.RequireNonAlphanumeric = false;
+            options.Password.RequireUppercase = false;
+            options.Password.RequiredLength = 8;
+            options.Password.RequiredUniqueChars = 1;
+
+            // 🔒 ログイン設定（仕様書2.1.1準拠: ロックアウト機構は設けない）
+            options.Lockout.DefaultLockoutTimeSpan = TimeSpan.FromMinutes(5);
+            options.Lockout.MaxFailedAccessAttempts = 999; // 仕様書2.1.1準拠: 実質無制限
+            options.Lockout.AllowedForNewUsers = false; // 仕様書2.1.1準拠: ロックアウト無効
+
+            // 📧 ユーザー設定
+            options.User.AllowedUserNameCharacters =
+                "abcdefghijklmnopqrstuvwxyzABCDEFGHIJKLMNOPQRSTUVWXYZ0123456789-._@+";
+            options.User.RequireUniqueEmail = true;
+
+            // 🔐 サインイン設定
+            options.SignIn.RequireConfirmedAccount = false; // Phase A1では無効化
+            options.SignIn.RequireConfirmedEmail = false;    // Phase A1では無効化
+            options.SignIn.RequireConfirmedPhoneNumber = false;
+        })
+        .AddEntityFrameworkStores<UbiquitousLanguageDbContext>()
+        .AddDefaultTokenProviders(); // パスワードリセットトークン等の生成用
+
+        // 🍪 Cookie認証設定（仕様書2.1.1・10.1.1準拠）
+        // 【Blazor Server初学者向け解説】
+        // Blazor Server アプリケーションでは、Cookie ベースの認証が一般的です。
+        // SignalR 接続でも認証状態が維持されるため、セキュアな双方向通信が可能です。
+        builder.Services.ConfigureApplicationCookie(options =>
+        {
+            options.Cookie.HttpOnly = true;
+            options.Cookie.SecurePolicy = CookieSecurePolicy.SameAsRequest; // HTTPS環境ではSecure属性
+            options.Cookie.SameSite = SameSiteMode.Lax; // CSRF攻撃対策
+
+            // 仕様書10.1.1準拠: セッションタイムアウト2時間
+            options.ExpireTimeSpan = TimeSpan.FromHours(2);
+
+            // 仕様書2.1.1準拠: Remember Me機能（7日間有効期限）
+            // isPersistent=trueの場合、ExpireTimeSpanが7日間に延長される
+
+            options.LoginPath = "/login";
+            options.LogoutPath = "/logout";
+            options.AccessDeniedPath = "/access-denied";
+            options.SlidingExpiration = true; // アクティブなユーザーは自動延長
+
+            // Remember Me用の延長設定
+            options.Events.OnSigningIn = context =>
+            {
+                // isPersistentがtrueの場合、7日間に延長
+                if (context.Properties?.IsPersistent == true)
+                {
+                    context.Properties.ExpiresUtc = DateTimeOffset.UtcNow.AddDays(7); // 仕様書2.1.1準拠: 7日間
+                }
+                return Task.CompletedTask;
+            };
+        });
+
+        // 🎯 Clean Architecture: 依存関係注入設定
+        // Repository実装の登録
+        builder.Services.AddScoped<UbiquitousLanguageManager.Application.IUserRepository, UbiquitousLanguageManager.Infrastructure.Repositories.UserRepository>();
+        // 将来の拡張用（現在は実装なし）
+        // builder.Services.AddScoped<IProjectRepository, ProjectRepository>();
+        // builder.Services.AddScoped<IDomainRepository, DomainRepository>();
+        // builder.Services.AddScoped<IUbiquitousLanguageRepository, UbiquitousLanguageRepository>();
+
+        // 🔐 Application層の認証サービス実装の登録（Phase A4 Step2で追加）
+        // 【F#初学者向け解説】
+        // F# Application層で定義されたIAuthenticationServiceインターフェースを
+        // C# Infrastructure層のAuthenticationServiceクラスで実装し、DIコンテナに登録します。
+        // これにより、F#のUserApplicationServiceがC#の実装を利用できるようになります。
+        builder.Services.AddScoped<UbiquitousLanguageManager.Application.IAuthenticationService, UbiquitousLanguageManager.Infrastructure.Services.AuthenticationService>();
+
+        // 📧 Application層の通知サービス実装の登録（Phase A4 Step2で追加）
+        builder.Services.AddScoped<UbiquitousLanguageManager.Application.INotificationService, UbiquitousLanguageManager.Infrastructure.Services.NotificationService>();
+
+        // 📊 Application層のロガーアダプター登録（Phase A4 Step2で追加）
+        // F#のILogger<T>インターフェースをMicrosoft.Extensions.LoggingのILogger<T>にアダプト
+        builder.Services.AddScoped(typeof(UbiquitousLanguageManager.Application.ILogger<>), typeof(UbiquitousLanguageManager.Infrastructure.Services.FSharpLoggerAdapter<>));
+
+        // Application Service実装の登録
+        builder.Services.AddScoped<UbiquitousLanguageManager.Application.UserApplicationService>();
+        // 将来の拡張用（現在は実装なし）
+        // builder.Services.AddScoped<UbiquitousLanguageApplicationService>();
+
+        // 🔧 初期データサービスの登録
+        builder.Services.AddScoped<InitialDataService>();
+
+        // 🔐 Web層認証サービスの登録
+        builder.Services.AddScoped<UbiquitousLanguageManager.Web.Services.AuthenticationService>();
+
+        // 🔑 パスワードリセットサービスの登録（Phase A3）
+        builder.Services.AddScoped<UbiquitousLanguageManager.Contracts.Interfaces.IPasswordResetService,
+            UbiquitousLanguageManager.Infrastructure.Services.PasswordResetService>();
+
+        // 📋 設定オブジェクトの登録
+        builder.Services.Configure<UbiquitousLanguageManager.Infrastructure.Services.InitialSuperUserSettings>(
+            builder.Configuration.GetSection("InitialSuperUser"));
+
+        // 📧 メール送信設定（Phase A3 Step2）
+        builder.Services.Configure<UbiquitousLanguageManager.Infrastructure.Emailing.SmtpSettings>(
+            builder.Configuration.GetSection("SmtpSettings"));
+        builder.Services.AddScoped<UbiquitousLanguageManager.Contracts.Interfaces.IEmailSender,
+            UbiquitousLanguageManager.Infrastructure.Emailing.SmtpEmailSender>();
+
+        // 🏥 ヘルスチェック設定: アプリケーション・データベースの正常性監視
+        builder.Services.AddHealthChecks()
+            .AddDbContextCheck<UbiquitousLanguageDbContext>(
+                name: "database",
+                failureStatus: Microsoft.Extensions.Diagnostics.HealthChecks.HealthStatus.Degraded,
+                tags: new[] { "ready", "db" })
+            .AddCheck("liveness", () =>
+                Microsoft.Extensions.Diagnostics.HealthChecks.HealthCheckResult.Healthy("Application is alive"),
+                tags: new[] { "live" });
+
+        var app = builder.Build();
+
+        // 🌍 開発環境設定: エラーページとHTTPS設定
+        if (!app.Environment.IsDevelopment())
+        {
+            app.UseExceptionHandler("/Error");
+            app.UseHsts(); // 🔒 HTTP Strict Transport Security
         }
-        return Task.CompletedTask;
-    };
-});
-
-// 🎯 Clean Architecture: 依存関係注入設定
-// Repository実装の登録
-builder.Services.AddScoped<UbiquitousLanguageManager.Application.IUserRepository, UbiquitousLanguageManager.Infrastructure.Repositories.UserRepository>();
-// 将来の拡張用（現在は実装なし）
-// builder.Services.AddScoped<IProjectRepository, ProjectRepository>();
-// builder.Services.AddScoped<IDomainRepository, DomainRepository>();
-// builder.Services.AddScoped<IUbiquitousLanguageRepository, UbiquitousLanguageRepository>();
-
-// 🔐 Application層の認証サービス実装の登録（Phase A4 Step2で追加）
-// 【F#初学者向け解説】
-// F# Application層で定義されたIAuthenticationServiceインターフェースを
-// C# Infrastructure層のAuthenticationServiceクラスで実装し、DIコンテナに登録します。
-// これにより、F#のUserApplicationServiceがC#の実装を利用できるようになります。
-builder.Services.AddScoped<UbiquitousLanguageManager.Application.IAuthenticationService, UbiquitousLanguageManager.Infrastructure.Services.AuthenticationService>();
-
-// 📧 Application層の通知サービス実装の登録（Phase A4 Step2で追加）
-builder.Services.AddScoped<UbiquitousLanguageManager.Application.INotificationService, UbiquitousLanguageManager.Infrastructure.Services.NotificationService>();
-
-// 📊 Application層のロガーアダプター登録（Phase A4 Step2で追加）
-// F#のILogger<T>インターフェースをMicrosoft.Extensions.LoggingのILogger<T>にアダプト
-builder.Services.AddScoped(typeof(UbiquitousLanguageManager.Application.ILogger<>), typeof(UbiquitousLanguageManager.Infrastructure.Services.FSharpLoggerAdapter<>));
-
-// Application Service実装の登録
-builder.Services.AddScoped<UbiquitousLanguageManager.Application.UserApplicationService>();
-// 将来の拡張用（現在は実装なし）
-// builder.Services.AddScoped<UbiquitousLanguageApplicationService>();
-
-// 🔧 初期データサービスの登録
-builder.Services.AddScoped<InitialDataService>();
-
-// 🔐 Web層認証サービスの登録
-builder.Services.AddScoped<UbiquitousLanguageManager.Web.Services.AuthenticationService>();
-
-// 🔑 パスワードリセットサービスの登録（Phase A3）
-builder.Services.AddScoped<UbiquitousLanguageManager.Contracts.Interfaces.IPasswordResetService, 
-    UbiquitousLanguageManager.Infrastructure.Services.PasswordResetService>();
-
-// 📋 設定オブジェクトの登録
-builder.Services.Configure<UbiquitousLanguageManager.Infrastructure.Services.InitialSuperUserSettings>(
-    builder.Configuration.GetSection("InitialSuperUser"));
-
-// 📧 メール送信設定（Phase A3 Step2）
-builder.Services.Configure<UbiquitousLanguageManager.Infrastructure.Emailing.SmtpSettings>(
-    builder.Configuration.GetSection("SmtpSettings"));
-builder.Services.AddScoped<UbiquitousLanguageManager.Contracts.Interfaces.IEmailSender, 
-    UbiquitousLanguageManager.Infrastructure.Emailing.SmtpEmailSender>();
-
-// 🏥 ヘルスチェック設定: アプリケーション・データベースの正常性監視
-builder.Services.AddHealthChecks()
-    .AddDbContextCheck<UbiquitousLanguageDbContext>(
-        name: "database",
-        failureStatus: Microsoft.Extensions.Diagnostics.HealthChecks.HealthStatus.Degraded,
-        tags: new[] { "ready", "db" })
-    .AddCheck("liveness", () => 
-        Microsoft.Extensions.Diagnostics.HealthChecks.HealthCheckResult.Healthy("Application is alive"),
-        tags: new[] { "live" });
-
-var app = builder.Build();
-
-// 🌍 開発環境設定: エラーページとHTTPS設定
-if (!app.Environment.IsDevelopment())
-{
-    app.UseExceptionHandler("/Error");
-    app.UseHsts(); // 🔒 HTTP Strict Transport Security
-}
-
-// 🚨 グローバル例外ハンドリング: 全体的な例外処理
-app.UseGlobalExceptionHandling();
-
-app.UseHttpsRedirection();
-app.UseStaticFiles();
-
-app.UseRouting();
-
-// 🔐 認証・認可ミドルウェア設定
-app.UseAuthentication();
-
-// 🔒 初回ログインアクセス制限ミドルウェア（TECH-004対応）
-// 【セキュリティ強化】
-// 初回ログイン状態（IsFirstLogin=true）のユーザーを対象に、
-// パスワード変更画面以外へのアクセスを制限し、セキュリティを強化します。
-// 
-// 【ミドルウェア配置理由】
-// UseAuthentication()の後: 認証済みユーザーの情報が取得可能
-// UseAuthorization()の前: 認可処理前にアクセス制限を適用
-app.UseFirstLoginRedirect();
-
-app.UseAuthorization();
-
-// 🔧 【TECH-006修正】API Controller ルーティング設定
-// 【HTTPコンテキスト分離戦略】
-// API Controllerエンドポイントを優先的にマッピングし、
-// Blazor Serverのフォールバック処理より先に処理されるようにします。
-app.MapControllers();
-
-<<<<<<< HEAD
-// 🔒 CSRF トークン取得エンドポイント: AuthApiController.csで統一管理
-// 【重複削除】以前はMinimal APIで実装していましたが、
-// AmbiguousMatchException回避のため、Controller統一アーキテクチャに変更。
-// CSRFトークン取得は /Controllers/AuthApiController.cs の GetCsrfToken() で提供。
-=======
-// 🔒 CSRF トークン取得エンドポイント
-app.MapGet("/api/auth/csrf-token", (Microsoft.AspNetCore.Antiforgery.IAntiforgery antiforgery, HttpContext context) =>
-{
-    var tokens = antiforgery.GetAndStoreTokens(context);
-    return Results.Ok(new { token = tokens.RequestToken });
-});
->>>>>>> ccda8c08
-
-// 🎯 Blazor Server設定: ルーティング
-app.MapRazorPages();
-app.MapBlazorHub(options =>
-{
-    // 【TECH-006修正】SignalR Hubの設定最適化
-    // Blazor ServerとASP.NET Core Identityの競合を軽減
-    options.CloseOnAuthenticationExpiration = true;
-}); // 🌐 SignalR Hubマッピング（Blazor Serverの双方向通信）
-
-
-// 🎯 Pure Blazor Server ルーティング設定
-// 【アーキテクチャ統一設計】
-// 全ページをBlazor Serverで処理する統一アーキテクチャ実装
-// 
-// ルーティング設定:
-// 1. ルートパス → Blazor Server Pages/Index.razorで認証分岐処理
-// 2. 管理画面パス（/admin/* → Blazor Server）  
-// 3. フォールバック（全ページ → Blazor Server _host）
-app.MapFallbackToPage("/admin/{**path}", "/_host");
-app.MapFallbackToPage("/_host");
-
-// 🏥 ヘルスチェックエンドポイント: 監視・運用のためのエンドポイント
-app.MapHealthChecks("/health", new Microsoft.AspNetCore.Diagnostics.HealthChecks.HealthCheckOptions
-{
-    ResponseWriter = async (context, report) =>
-    {
-        // JSON形式のレスポンス
-        context.Response.ContentType = "application/json";
-        var result = System.Text.Json.JsonSerializer.Serialize(new
-        {
-            status = report.Status.ToString(),
-            checks = report.Entries.Select(entry => new
+
+        // 🚨 グローバル例外ハンドリング: 全体的な例外処理
+        app.UseGlobalExceptionHandling();
+
+        app.UseHttpsRedirection();
+        app.UseStaticFiles();
+
+        app.UseRouting();
+
+        // 🔐 認証・認可ミドルウェア設定
+        app.UseAuthentication();
+
+        // 🔒 初回ログインアクセス制限ミドルウェア（TECH-004対応）
+        // 【セキュリティ強化】
+        // 初回ログイン状態（IsFirstLogin=true）のユーザーを対象に、
+        // パスワード変更画面以外へのアクセスを制限し、セキュリティを強化します。
+        // 
+        // 【ミドルウェア配置理由】
+        // UseAuthentication()の後: 認証済みユーザーの情報が取得可能
+        // UseAuthorization()の前: 認可処理前にアクセス制限を適用
+        app.UseFirstLoginRedirect();
+
+        app.UseAuthorization();
+
+        // 🔧 【TECH-006修正】API Controller ルーティング設定
+        // 【HTTPコンテキスト分離戦略】
+        // API Controllerエンドポイントを優先的にマッピングし、
+        // Blazor Serverのフォールバック処理より先に処理されるようにします。
+        app.MapControllers();
+
+        // 🔒 CSRF トークン取得エンドポイント: AuthApiController.csで統一管理
+        // 【重複削除】以前はMinimal APIで実装していましたが、
+        // AmbiguousMatchException回避のため、Controller統一アーキテクチャに変更。
+        // CSRFトークン取得は /Controllers/AuthApiController.cs の GetCsrfToken() で提供。
+
+        // 🎯 Blazor Server設定: ルーティング
+        app.MapRazorPages();
+        app.MapBlazorHub(options =>
+        {
+            // 【TECH-006修正】SignalR Hubの設定最適化
+            // Blazor ServerとASP.NET Core Identityの競合を軽減
+            options.CloseOnAuthenticationExpiration = true;
+        }); // 🌐 SignalR Hubマッピング（Blazor Serverの双方向通信）
+
+
+        // 🎯 Pure Blazor Server ルーティング設定
+        // 【アーキテクチャ統一設計】
+        // 全ページをBlazor Serverで処理する統一アーキテクチャ実装
+        // 
+        // ルーティング設定:
+        // 1. ルートパス → Blazor Server Pages/Index.razorで認証分岐処理
+        // 2. 管理画面パス（/admin/* → Blazor Server）  
+        // 3. フォールバック（全ページ → Blazor Server _host）
+        app.MapFallbackToPage("/admin/{**path}", "/_host");
+        app.MapFallbackToPage("/_host");
+
+        // 🏥 ヘルスチェックエンドポイント: 監視・運用のためのエンドポイント
+        app.MapHealthChecks("/health", new Microsoft.AspNetCore.Diagnostics.HealthChecks.HealthCheckOptions
+        {
+            ResponseWriter = async (context, report) =>
             {
-                name = entry.Key,
-                status = entry.Value.Status.ToString(),
-                description = entry.Value.Description,
-                duration = entry.Value.Duration.ToString()
-            }),
-            totalDuration = report.TotalDuration.ToString()
-        });
-        await context.Response.WriteAsync(result);
-    }
-});
-
-// 🏥 詳細ヘルスチェック: データベース接続確認
-app.MapHealthChecks("/health/ready", new Microsoft.AspNetCore.Diagnostics.HealthChecks.HealthCheckOptions
-{
-    Predicate = check => check.Tags.Contains("ready")
-});
-
-// 🏥 軽量ヘルスチェック: アプリケーション生存確認
-app.MapHealthChecks("/health/live", new Microsoft.AspNetCore.Diagnostics.HealthChecks.HealthCheckOptions
-{
-    Predicate = check => check.Tags.Contains("live")
-});
-
-// 🔧 初期データ投入: アプリケーション起動時の自動実行
-using (var scope = app.Services.CreateScope())
-{
-    var services = scope.ServiceProvider;
-    try
-    {
-        // 📊 データベース自動マイグレーション実行
-        var context = services.GetRequiredService<UbiquitousLanguageDbContext>();
-        await context.Database.EnsureCreatedAsync();
-        
-        // 👤 初期スーパーユーザー作成処理
-        var initialDataService = services.GetRequiredService<InitialDataService>();
-        await initialDataService.SeedInitialDataAsync();
-        
-        app.Logger.LogInformation("✅ 初期データ投入が完了しました");
-    }
-    catch (Exception ex)
-    {
-        app.Logger.LogError(ex, "❌ 初期データ投入中にエラーが発生しました: {Message}", ex.Message);
-        throw; // 🚨 初期化失敗時はアプリケーション起動を停止
-    }
-}
+                // JSON形式のレスポンス
+                context.Response.ContentType = "application/json";
+                var result = System.Text.Json.JsonSerializer.Serialize(new
+                {
+                    status = report.Status.ToString(),
+                    checks = report.Entries.Select(entry => new
+                    {
+                        name = entry.Key,
+                        status = entry.Value.Status.ToString(),
+                        description = entry.Value.Description,
+                        duration = entry.Value.Duration.ToString()
+                    }),
+                    totalDuration = report.TotalDuration.ToString()
+                });
+                await context.Response.WriteAsync(result);
+            }
+        });
+
+        // 🏥 詳細ヘルスチェック: データベース接続確認
+        app.MapHealthChecks("/health/ready", new Microsoft.AspNetCore.Diagnostics.HealthChecks.HealthCheckOptions
+        {
+            Predicate = check => check.Tags.Contains("ready")
+        });
+
+        // 🏥 軽量ヘルスチェック: アプリケーション生存確認
+        app.MapHealthChecks("/health/live", new Microsoft.AspNetCore.Diagnostics.HealthChecks.HealthCheckOptions
+        {
+            Predicate = check => check.Tags.Contains("live")
+        });
+
+        // 🔧 初期データ投入: アプリケーション起動時の自動実行
+        using (var scope = app.Services.CreateScope())
+        {
+            var services = scope.ServiceProvider;
+            try
+            {
+                // 📊 データベース自動マイグレーション実行
+                var context = services.GetRequiredService<UbiquitousLanguageDbContext>();
+                await context.Database.EnsureCreatedAsync();
+
+                // 👤 初期スーパーユーザー作成処理
+                var initialDataService = services.GetRequiredService<InitialDataService>();
+                await initialDataService.SeedInitialDataAsync();
+
+                app.Logger.LogInformation("✅ 初期データ投入が完了しました");
+            }
+            catch (Exception ex)
+            {
+                app.Logger.LogError(ex, "❌ 初期データ投入中にエラーが発生しました: {Message}", ex.Message);
+                throw; // 🚨 初期化失敗時はアプリケーション起動を停止
+            }
+        }
 
         return app;
     }
